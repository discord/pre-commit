from setuptools import find_packages
from setuptools import setup

setup(
    name='pre_commit',
    version='0.0.0',
    packages=find_packages('.', exclude=('tests*', 'testing*')),
    package_data={
        'pre_commit': [
            'resources/pre-commit.sh'
        ]
    },
    install_requires=[
        'argparse',
        'jsonschema',
        'plumbum',
        'pyyaml',
        'simplejson',
    ],
<<<<<<< HEAD
    entry_points={
        'console_scripts': [
            'pre-commit = pre_commit.entry_points:pre_commit_func',
            'validate-manifest = pre_commit.entry_points:validate_manifest_func',
        ],
    }
=======
>>>>>>> 7e74821a
)<|MERGE_RESOLUTION|>--- conflicted
+++ resolved
@@ -17,13 +17,10 @@
         'pyyaml',
         'simplejson',
     ],
-<<<<<<< HEAD
     entry_points={
         'console_scripts': [
             'pre-commit = pre_commit.entry_points:pre_commit_func',
             'validate-manifest = pre_commit.entry_points:validate_manifest_func',
         ],
     }
-=======
->>>>>>> 7e74821a
 )